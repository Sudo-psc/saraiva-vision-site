--- conflicted
+++ resolved
@@ -40,14 +40,9 @@
 - Keep i18n/SEO/Accessibility intact; update both locales and preserve ARIA/alt/meta behavior.
 
 ## Security & Configuration
-<<<<<<< HEAD
 - Secrets: Never commit. Use `.env`/`.env.local` with `VITE_` prefix for client exposure.
 - Respect consent: Keep analytics/marketing behind consent (see `index.html`/ConsentManager).
 - Node version via `.nvmrc`; run `nvm use` before installing/running.
-=======
-- Secrets: Never commit; use `.env`/`.env.local` (Vite requires `VITE_` prefix)
-- Node: Use `.nvmrc` (Node `20.19.1`); `nvm use`
-- Consent: Keep analytics/marketing behind consent (see `index.html`/ConsentManager)
 
 ## CI/CD & Deployment
 - GitHub Actions: Lint, test, and build on each pull request. Protect `main` with required checks.
@@ -56,5 +51,4 @@
   - Validate configuration with `nginx -t` during CI before deploy.
   - Enable HTTPS, HTTP/2, and gzip or brotli compression.
   - Use long-term caching for `/dist` assets; set `Cache-Control` and `ETag` headers.
-- SSL: Obtain certificates via `ssl-setup.sh` (Let's Encrypt) and renew regularly.
->>>>>>> 9834b85c
+- SSL: Obtain certificates via `ssl-setup.sh` (Let's Encrypt) and renew regularly.