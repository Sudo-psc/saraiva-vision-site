{
  "$schema": "https://openapi.vercel.sh/vercel.json",
  "buildCommand": "npm run build",
  "outputDirectory": "dist",
  "rewrites": [
    { "source": "/(.*)", "destination": "/" }
  ],
  "functions": {
<<<<<<< HEAD
    "api/**/*.js": {
      "runtime": "nodejs18.x"
=======
    "api/**": {
      "maxDuration": 60,
      "memory": 1024
>>>>>>> e9c75d3d
    }
  },
  "regions": ["gru1", "iad1"],
  "functionFailoverRegions": ["iad1", "cle1"],
  "headers": [
    {
      "source": "/api/(.*)",
      "headers": [
        {
          "key": "Access-Control-Allow-Origin",
          "value": "*"
        },
        {
          "key": "Access-Control-Allow-Methods",
          "value": "GET, POST, PUT, DELETE, OPTIONS"
        },
        {
          "key": "Access-Control-Allow-Headers",
          "value": "Content-Type, Authorization"
        }
      ]
    },
    {
      "source": "/(.*)",
      "headers": [
        {
          "key": "X-Content-Type-Options",
          "value": "nosniff"
        },
        {
          "key": "X-Frame-Options",
          "value": "DENY"
        },
        {
          "key": "X-XSS-Protection",
          "value": "1; mode=block"
        }
      ]
    }
  ]
}<|MERGE_RESOLUTION|>--- conflicted
+++ resolved
@@ -5,16 +5,6 @@
   "rewrites": [
     { "source": "/(.*)", "destination": "/" }
   ],
-  "functions": {
-<<<<<<< HEAD
-    "api/**/*.js": {
-      "runtime": "nodejs18.x"
-=======
-    "api/**": {
-      "maxDuration": 60,
-      "memory": 1024
->>>>>>> e9c75d3d
-    }
   },
   "regions": ["gru1", "iad1"],
   "functionFailoverRegions": ["iad1", "cle1"],
