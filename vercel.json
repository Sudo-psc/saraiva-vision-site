{
  "name": "Node.js 22",
  "buildCommand": "npm run build",
  "outputDirectory": "dist",
  "framework": "vite",
  "functions": {
    "api/**": {
      "maxDuration": 60,
      "memory": 1024
    }
  },
  "rewrites": [
    {
      "source": "/(.*)",
      "destination": "/"
    }
  ],
<<<<<<< HEAD
  "functions": {
    "api/contact/**": {
      "maxDuration": 10,
      "memory": 256
    },
    "api/**": {
      "maxDuration": 30
    }
=======
   "regions": [
     "gru1"
   ],
  "env": {
    "NODE_ENV": "production",
    "VITE_API_URL": "https://saraivavision.com.br/api",
    "VITE_WORDPRESS_URL": "https://saraivavision.com.br"
>>>>>>> 7ab69ecb
  }
}<|MERGE_RESOLUTION|>--- conflicted
+++ resolved
@@ -4,6 +4,10 @@
   "outputDirectory": "dist",
   "framework": "vite",
   "functions": {
+    "api/contact/**": {
+      "maxDuration": 10,
+      "memory": 256
+    },
     "api/**": {
       "maxDuration": 60,
       "memory": 1024
@@ -15,23 +19,12 @@
       "destination": "/"
     }
   ],
-<<<<<<< HEAD
-  "functions": {
-    "api/contact/**": {
-      "maxDuration": 10,
-      "memory": 256
-    },
-    "api/**": {
-      "maxDuration": 30
-    }
-=======
-   "regions": [
-     "gru1"
-   ],
+  "regions": [
+    "gru1"
+  ],
   "env": {
     "NODE_ENV": "production",
     "VITE_API_URL": "https://saraivavision.com.br/api",
     "VITE_WORDPRESS_URL": "https://saraivavision.com.br"
->>>>>>> 7ab69ecb
   }
 }